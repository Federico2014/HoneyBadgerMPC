--- conflicted
+++ resolved
@@ -110,16 +110,12 @@
 RUN make 
 RUN make install
 
-<<<<<<< HEAD
 # Clone HPS - A C++11 High Performance Serialization Library.
 RUN git clone https://github.com/jl2922/hps.git
 
-# Install betterpairing
-=======
 # Install better pairing
 # Creates dependencies in /usr/local/include/pbc and /usr/local/lib
 WORKDIR /
->>>>>>> 6fcc8b78
 RUN curl -so - https://crypto.stanford.edu/pbc/files/pbc-0.5.14.tar.gz | tar xzvf - 
 WORKDIR /pbc-0.5.14/
 RUN ./configure
